<<<<<<< HEAD
"""Version, used in module and setup.py."""
__version__ = "2.0.12a1"
=======
"""Version, used in module and setup.py.
"""
__version__ = "2.0.12a0"
>>>>>>> a23e87f3
<|MERGE_RESOLUTION|>--- conflicted
+++ resolved
@@ -1,8 +1,3 @@
-<<<<<<< HEAD
-"""Version, used in module and setup.py."""
-__version__ = "2.0.12a1"
-=======
 """Version, used in module and setup.py.
 """
-__version__ = "2.0.12a0"
->>>>>>> a23e87f3
+__version__ = "2.0.12a2"